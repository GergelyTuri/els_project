<<<<<<< HEAD
# Recorded data
=======
# Recorded data structure and description
>>>>>>> eedb85a5

## Description

Most of the data is located in the lab google dive. The data is organized in the following way (simplified version):

```
|-- TURI_lab
    |-- Data
        |-- PTSD_project
            |-- PTSD_x_ <-cohorts of micedata
                |-- PTSD_shockboxes <- raw videos
                |-- PTSD_x_workbook <- experiment log
                .
                other files and folders
                .
                .
                .
                |-- !analysis <- analysis folder with Colab notebooks and summary data
                    |-- summary presentations <- summary presentations
                    |-- saveFolder <- figures
                    |-- colab notebooks <- notebooks
                    bunch of other files
```

From the "bunch of other files" the most important is the `all_cohorts_freezing_FINAL`, which contains the clean data for all mice recoded and processed.<|MERGE_RESOLUTION|>--- conflicted
+++ resolved
@@ -1,8 +1,4 @@
-<<<<<<< HEAD
-# Recorded data
-=======
 # Recorded data structure and description
->>>>>>> eedb85a5
 
 ## Description
 
